syntax = "proto3";

package snapfaas.syscalls;

message Clause {
  // A disjuction of principals
  repeated string principals = 1;
}

message Component {
  // A conjunction of clauses
  repeated Clause clauses = 1;
}

message DcLabel {
  // None means DcFalse, empty clauses means DcTrue, otherwise DcFormula
  optional Component secrecy = 1;
  // None means DcFalse, empty clauses means DcTrue, otherwise DcFormula
  optional Component integrity = 2;
}

message Request {
  string payload = 1;
}

message Response {
  string payload = 1;
}

message ReadKey {
  bytes key = 1;
}

message ReadKeyResponse {
  optional bytes value = 1;
}

message WriteKey {
  bytes key = 1;
  bytes value = 2;
}

message WriteKeyResponse {
  bool success = 1;
}

<<<<<<< HEAD
enum HttpVerb {
  GET = 0;
  POST = 1;
}

message GithubRest {
  HttpVerb verb = 1;
  string route = 2;
  optional string body = 3;
}

message GithubRestResponse {
  string data = 1;
=======
message GetCurrentLabel {
>>>>>>> 6e835328
}

message Syscall {
  oneof syscall {
    Response response = 1;
    ReadKey readKey = 2;
    WriteKey writeKey = 3;
<<<<<<< HEAD
    GithubRest githubRest = 4;
=======
    GetCurrentLabel getCurrentLabel = 4;
    DcLabel taintWithLabel = 5;
>>>>>>> 6e835328
  }
}
<|MERGE_RESOLUTION|>--- conflicted
+++ resolved
@@ -44,7 +44,6 @@
   bool success = 1;
 }
 
-<<<<<<< HEAD
 enum HttpVerb {
   GET = 0;
   POST = 1;
@@ -58,9 +57,9 @@
 
 message GithubRestResponse {
   string data = 1;
-=======
+}
+
 message GetCurrentLabel {
->>>>>>> 6e835328
 }
 
 message Syscall {
@@ -68,11 +67,8 @@
     Response response = 1;
     ReadKey readKey = 2;
     WriteKey writeKey = 3;
-<<<<<<< HEAD
-    GithubRest githubRest = 4;
-=======
     GetCurrentLabel getCurrentLabel = 4;
     DcLabel taintWithLabel = 5;
->>>>>>> 6e835328
+    GithubRest githubRest = 6;
   }
 }
