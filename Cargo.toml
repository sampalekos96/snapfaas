[package]
name = "snapfaas"
version = "0.1.0"
authors = ["David H. Liu<hl7@cs.princeton.edu>", "Yue Tan<yuetan@cs.princeton.edu"]
edition = "2018"

[[bin]]
name = "snapctr"
path = "bins/snapctr/main.rs"

[[bin]]
name = "firerunner"
path = "bins/firerunner/main.rs"

[[bin]]
name = "client"
path = "bins/client/main.rs"

[[bin]]
name = "server"
path = "bins/server/main.rs"

[[bin]]
name = "fc_wrapper"
path = "bins/fc_wrapper/main.rs"

[lib]

[dependencies]
<<<<<<< HEAD
reqwest = { version = "0.11", features = ["blocking"] }
=======
labeled = { git = "git://github.com/alevy/labeled" }
>>>>>>> 6e835328
bytes = "1.1.0"
prost = "0.9.0"
lmdb-rkv = "0.14.0"
url = "2.2"
clap = "2.33.0"
log ={ version = "0.4", features = ["max_level_debug", "release_max_level_warn"] }
simple_logger = "1.3.0"
serde = {version = "1.0.102", features = ["derive"]}
serde_yaml = "0.8.11"
serde_json = "*"
shellexpand = "1.0.0"
nix = "0.16.0"
cgroups = "0.1.0"
vmm = { path = "firecracker/vmm", features = ["vsock"]}
memory_model = { path = "firecracker/memory_model" }
fc_util = { path = "firecracker/fc_util" }
sys_util = { path = "firecracker/sys_util" }
net_util = { path = "firecracker/net_util" }
time = "0.1"
signal-hook = "0.1.13"
crossbeam-channel = "0.4.2"
futures = "0.1.18"
glob =  "*"

[build-dependencies]
prost-build = "0.9.0"<|MERGE_RESOLUTION|>--- conflicted
+++ resolved
@@ -27,11 +27,8 @@
 [lib]
 
 [dependencies]
-<<<<<<< HEAD
 reqwest = { version = "0.11", features = ["blocking"] }
-=======
 labeled = { git = "git://github.com/alevy/labeled" }
->>>>>>> 6e835328
 bytes = "1.1.0"
 prost = "0.9.0"
 lmdb-rkv = "0.14.0"
