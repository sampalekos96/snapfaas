extern crate glob;

pub mod request;
pub mod worker;
pub mod message;
pub mod gateway;
pub mod configs;
pub mod resource_manager;
pub mod vm;
pub mod syscalls;
pub mod metrics;
pub mod firecracker_wrapper;
<<<<<<< HEAD
mod labeled_fs;
=======
pub mod labeled_fs;
mod fs_util;
>>>>>>> 2509badf

use std::string::String;
use std::fs::{self, File};
use std::io::{BufReader, BufRead, Error, ErrorKind, Result};
use url::Url;
use log::error;

const LOCAL_FILE_URL_PREFIX: &str = "file://localhost";
const MEM_FILE: &str = "/proc/meminfo";     // meminfo file on linux
const KB_IN_MB: usize = 1024;

/// rm worker*
pub fn unlink_unix_sockets() {
    match glob::glob("worker-*sock*") {
        Err(_) => error!("Invalid file pattern"),
        Ok(paths) => {
            for entry in paths {
                if let Ok(path) = entry {
                    if let Err(e) = fs::remove_file(&path) {
                        error!("Failed to unlink {}: {:?}", path.to_str().unwrap(), e);
                    }
                }
            }
        }
    }
    
    match glob::glob("dump_ws-*sock*") {
        Err(_) => error!("Invalid file pattern"),
        Ok(paths) => {
            for entry in paths {
                if let Ok(path) = entry {
                    if let Err(e) = fs::remove_file(&path) {
                        error!("Failed to unlink {}: {:?}", path.to_str().unwrap(), e);
                    }
                }
            }
        }
    }
}


/// check if a string is a url string
/// TODO: maybe a more comprehensive check is needed but low priority
pub fn check_url(path: &str) -> bool {
    return path.starts_with("file://")
         | path.starts_with("http://")
         | path.starts_with("https://")
         | path.starts_with("ftp://");
}


/// Check if a path is local filesystem path. If yes, append file://localhost/;
/// If the path is already an URL, return itself.
/// This function supports absolute path and relative path containing only "." and "..".
/// An error is returned when the path does not exist.
pub fn convert_fs_path_to_url (path: &str) -> Result<String> {
    if check_url(path) {
        return Ok(path.to_string());
    }
    let mut url = String::from(LOCAL_FILE_URL_PREFIX);
    // unwrap is safe as the path is utf-8 valid
    let path = std::fs::canonicalize(path).map(|p| p.to_str().unwrap().to_string())?;
    url.push_str(path.as_str());

    return Ok(url);
}

/// Open a file specified by a URL in the form of a string
pub fn open_url(url: &str) -> Result<File> {
    if !check_url(url) {
        return Err(Error::new(ErrorKind::Other, "not Url"));
    }

    match Url::parse(url) {
        Ok(url)=> {
            //println!("{:?}", url);
            //println!("{:?}", url.scheme());
            //println!("{:?}", url.host());
            //println!("{:?}", url.path());
            //println!("{:?}", url.username());
            return File::open(url.path());
        }
        Err(_)=> return Err(Error::new(ErrorKind::Other, "Url parse failed")),
    }
    
}

pub fn get_machine_memory() -> usize {
    let memfile = File::open(MEM_FILE).expect("Couldn't open /proc/meminfo");
    for line in BufReader::new(memfile).lines() {
        match line {
            Ok(c) => {
                let parts: Vec<&str> = c.split(':').map(|s| s.trim()).collect();
                if parts[0] == "MemTotal" {
                    let mut mem = parts[1].split(' ').collect::<Vec<&str>>()[0]
                                  .parse::<usize>().unwrap();
                    mem = mem / KB_IN_MB;
                    return mem;
                }
            },
            Err(e) => {
                panic!("Reading meminfo file error: {:?}", e);
            }
        }
    }
    panic!("Cannot file MemTotal in /proc/meminfo");
}<|MERGE_RESOLUTION|>--- conflicted
+++ resolved
@@ -10,12 +10,7 @@
 pub mod syscalls;
 pub mod metrics;
 pub mod firecracker_wrapper;
-<<<<<<< HEAD
-mod labeled_fs;
-=======
 pub mod labeled_fs;
-mod fs_util;
->>>>>>> 2509badf
 
 use std::string::String;
 use std::fs::{self, File};
